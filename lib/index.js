--- conflicted
+++ resolved
@@ -156,8 +156,6 @@
     this._configPaths = {};     // bundle: config: fullpath
     this._configContents = {};  // fullpath: contents
     this._configYCBs = {};  // fullpath: YCB object
-<<<<<<< HEAD
-    this._configCache = {}; // bundle: config: context: config
     this.promises = {
       addConfig: promisify(Config.prototype.addConfig).bind(this),
       addConfigContents: promisify(Config.prototype.addConfigContents).bind(this),
@@ -165,7 +163,6 @@
       readNoMerge: promisify(Config.prototype.readNoMerge).bind(this),
       readDimensions: promisify(Config.prototype.readDimensions).bind(this)
     };
-=======
     this._pathCount = {}; // fullpath: number of configs using this path
     this._configCache = {}; // unused object for compability
     //cache fields:
@@ -183,7 +180,6 @@
         this.timeAware = true;
         this.timeDimension = this._options.timeDimension;
     }
->>>>>>> 27e578da
 }
 Config.prototype = {
 

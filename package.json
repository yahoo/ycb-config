{
    "name": "modown-config",
<<<<<<< HEAD
    "version": "0.1.0-3",
=======
    "version": "0.1.0-2",
>>>>>>> c4297924
    "description": "modown configuration manager",
    "author": "Drew Folta <folta@yahoo-inc.com>",
    "contributors": [],
    "main": "./lib/index.js",
    "directories": {
        "lib": "./lib"
    },
    "engines": {
        "node": ">0.8",
        "npm": ">1.0"
    },
    "homepage": "yo/modown",
    "dependencies": {
        "ycb": "*",
        "yui": "3.10.x"
    },
    "devDependencies": {
        "chai": "*",
        "istanbul": "*",
        "jslint": "*",
        "mocha": "*",
        "xunit-file": "*"
    },
    "scripts": {
        "cover": "./node_modules/istanbul/lib/cli.js cover -- ./node_modules/mocha/bin/_mocha tests/lib/*.js --reporter spec",
        "test": "./node_modules/.bin/jslint lib/*.js tests/lib/*.js && ./node_modules/.bin/_mocha tests/lib/*.js --reporter spec"
    },
    "license": "BSD",
    "yahoo": {
        "bugzilla": {
            "product": "Mojito",
            "component": "General"
        }
    }
}<|MERGE_RESOLUTION|>--- conflicted
+++ resolved
@@ -1,10 +1,6 @@
 {
     "name": "modown-config",
-<<<<<<< HEAD
     "version": "0.1.0-3",
-=======
-    "version": "0.1.0-2",
->>>>>>> c4297924
     "description": "modown configuration manager",
     "author": "Drew Folta <folta@yahoo-inc.com>",
     "contributors": [],

--- conflicted
+++ resolved
@@ -758,7 +758,6 @@
                 }, next);
             });
 
-<<<<<<< HEAD
             it('survives a bad context', function (next) {
                 var config,
                     plugin,
@@ -771,27 +770,10 @@
                         bundleName: 'simple',
                         name: 'dimensions',
                         fullPath: libpath.resolve(touchdown, 'configs/dimensions.json')
-=======
-            it('gracefully handles unknown dimension in config file', function (next) {
-                var config,
-                    plugin;
-                config = new Config({
-                    baseContext: {
-                        device: 'mobile'
-                    }
-                });
-                plugin = config.locatorPlugin();
-                plugin.resourceUpdated({
-                    resource: {
-                        bundleName: 'modown',
-                        name: 'dimensions',
-                        fullPath: libpath.resolve(mojito, 'node_modules/modown/dimensions.json')
->>>>>>> b5310909
                     }
                 }, {}).then(function () {
                     return plugin.resourceUpdated({
                         resource: {
-<<<<<<< HEAD
                             bundleName: 'simple',
                             name: 'foo',
                             fullPath: libpath.resolve(touchdown, 'configs/foo.js')
@@ -802,7 +784,31 @@
                 }).then(function (have) {
                     try {
                         expect(have.selector).to.be.an('undefined');
-=======
+                        next();
+                    } catch (err) {
+                        next(err);
+                    }
+                }, next);
+            });
+
+            it('gracefully handles YCB errors', function (next) {
+                var config,
+                    plugin;
+                config = new Config({
+                    baseContext: {
+                        device: 'mobile'
+                    }
+                });
+                plugin = config.locatorPlugin();
+                plugin.resourceUpdated({
+                    resource: {
+                        bundleName: 'modown',
+                        name: 'dimensions',
+                        fullPath: libpath.resolve(mojito, 'node_modules/modown/dimensions.json')
+                    }
+                }, {}).then(function () {
+                    return plugin.resourceUpdated({
+                        resource: {
                             bundleName: 'modown-newsboxes',
                             name: 'application',
                             fullPath: libpath.resolve(mojito, 'unknown-dim.json')
@@ -813,15 +819,12 @@
                         device: 'unknown'
                     });
                 }).then(function (have) {
-                    try {
-                        expect(have).to.be.an('object');
-                        expect(have.TODO).to.equal('TODO');
->>>>>>> b5310909
-                        next();
-                    } catch (err) {
-                        next(err);
-                    }
-                }, next);
+                    next(new Error('shoudnt get here'));
+                }, function (err) {
+                    expect(err).to.have.property('message');
+                    expect(err).to.have.property('stack');
+                    next();
+                });
             });
 
         });
